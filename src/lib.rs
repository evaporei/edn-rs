#![recursion_limit = "512"]
#[macro_use]
mod macros;

#[cfg(feature = "preserve_order")]
extern crate regex;

/// Edn type implementation
pub mod edn;

/// Serialization module for most possible types.
/// Tuples are limited between `(A, B)` and `(A, B, C, D, E, F)`, any other tuple needs to be implemented by the `trait Serialize`.
/// This module requires `#[macro_use]` for `structs`.
///
/// Example:
/// ```rust
<<<<<<< HEAD
///
/// use std::collections::{BTreeMap, BTreeSet};
/// use edn_derive::Serialize;
/// use edn_rs::{map, set};
///
/// #[derive(Debug, Serialize)]
/// struct Edn {
///     map: BTreeMap<String, Vec<String>>,
///     set: BTreeSet<i64>,
///     tuples: (i32, bool, char),
/// }
=======
/// use std::collections::{BTreeMap, BTreeSet};
/// use edn_derive::Serialize;
/// use edn_rs::{set, map, edn::Edn};
>>>>>>> 3cbf77e3
///
/// #[derive(Serialize)]
/// struct ExampleEdn {
///     map: BTreeMap<String, Vec<String>>,
///     set: BTreeSet<i64>,
///     tuples: (i32, bool, char),
/// }
/// fn main() {
<<<<<<< HEAD
///     let edn = Edn {
=======
///     let edn = ExampleEdn {
>>>>>>> 3cbf77e3
///         map: map!{"this is a key".to_string() => vec!["with".to_string(), "many".to_string(), "keys".to_string()]},
///         set: set!{3i64, 4i64, 5i64},
///         tuples: (3i32, true, 'd')
///     };
///     println!("{}", edn_rs::to_string(edn));
///     // { :map {:this-is-a-key ["with", "many", "keys"]}, :set #{3, 4, 5}, :tuples (3, true, \d), }
/// }
///```
pub mod serialize;

#[cfg(feature = "json")]
pub(crate) mod json;

mod deserialize;
/// `json_to_edn` receives a json string and parses its common key-values to a regular EDN format. It requires feature `json`
/// tested examples are:
/// 1. `"{\"hello world\": \"julia\"}"` becomes `"{:hello-world \"julia\"}"`
/// 2. `"{\"hello\": null}"` becomes `"{:hello nil}"`
/// 3. `{\"hello\": 'c'}` becomes `"{:hello \\c}"`
/// 4. `"{\"multi_string with underscore\": 545643}"` becomes `"{:multi-string-with-underscore 545643}"`
///
/// ```
/// use edn_rs::json_to_edn;
///
/// fn emits_helloworld_edn() {
///     let json = String::from("{\"hello\": \"world\"}");
///     let edn = String::from("{:hello \"world\"}");
///
///     assert_eq!(edn, json_to_edn(json));
/// }
///
/// fn emits_vec_of_map_edn() {
///     let json = String::from("[{\"hello\": \"world\"}, {\"hello\": \"julia\"}, {\"hello\": \"serde\"}");
///     let edn = String::from("[{:hello \"world\"} {:hello \"julia\"} {:hello \"serde\"}]");
///
///     assert_eq!(edn, json_to_edn(json));
/// }
/// ```
#[cfg(feature = "json")]
pub fn json_to_edn(json: String) -> String {
    use edn::utils::{replace_char, replace_keywords};
    let edn_aux = replace_keywords(json);
    let edn = replace_char(edn_aux);
    edn.replace("null", "nil")
}

pub use deserialize::{from_edn, from_str, Deserialize};
pub use edn::Error as EdnError;
pub use edn::{Double, Edn, List, Map, Set, Vector};
pub use serialize::Serialize;

/// Function for converting Rust types into EDN Strings.
/// For it to work, the type must implement the Serialize trait.
<<<<<<< HEAD
/// It is possible to implement the `Serialize` from `edn-derive` crate.
=======
/// Use `#[derive(Serialize)]` from `edn-derive` crate.
>>>>>>> 3cbf77e3
///
/// Example:
/// ```rust
/// use std::collections::{BTreeMap, BTreeSet};
/// use edn_derive::Serialize;
<<<<<<< HEAD
/// use edn_rs::{map, set};
///
/// #[derive(Debug, Serialize)]
/// struct Edn {
=======
/// use edn_rs::{set, map, edn::Edn};
///
/// #[derive(Debug, Serialize)]
/// struct ExampleEdn {
>>>>>>> 3cbf77e3
///     map: BTreeMap<String, Vec<String>>,
///     set: BTreeSet<i64>,
///     tuples: (i32, bool, char),
/// }
///
/// fn main() {
<<<<<<< HEAD
///
///     let edn = Edn {
=======
///     
///     let edn = ExampleEdn {
>>>>>>> 3cbf77e3
///         map: map!{"this is a key".to_string() => vec!["with".to_string(), "many".to_string(), "keys".to_string()]},
///         set: set!{3i64, 4i64, 5i64},
///         tuples: (3i32, true, 'd')
///     };
///     println!("{}", edn_rs::to_string(edn));
///     // { :map {:this-is-a-key ["with", "many", "keys"]}, :set #{3, 4, 5}, :tuples (3, true, \d), }
/// }
///```
pub fn to_string<T: Serialize>(t: T) -> String {
    t.serialize()
}<|MERGE_RESOLUTION|>--- conflicted
+++ resolved
@@ -14,23 +14,9 @@
 ///
 /// Example:
 /// ```rust
-<<<<<<< HEAD
-///
-/// use std::collections::{BTreeMap, BTreeSet};
-/// use edn_derive::Serialize;
-/// use edn_rs::{map, set};
-///
-/// #[derive(Debug, Serialize)]
-/// struct Edn {
-///     map: BTreeMap<String, Vec<String>>,
-///     set: BTreeSet<i64>,
-///     tuples: (i32, bool, char),
-/// }
-=======
 /// use std::collections::{BTreeMap, BTreeSet};
 /// use edn_derive::Serialize;
 /// use edn_rs::{set, map, edn::Edn};
->>>>>>> 3cbf77e3
 ///
 /// #[derive(Serialize)]
 /// struct ExampleEdn {
@@ -39,11 +25,7 @@
 ///     tuples: (i32, bool, char),
 /// }
 /// fn main() {
-<<<<<<< HEAD
-///     let edn = Edn {
-=======
 ///     let edn = ExampleEdn {
->>>>>>> 3cbf77e3
 ///         map: map!{"this is a key".to_string() => vec!["with".to_string(), "many".to_string(), "keys".to_string()]},
 ///         set: set!{3i64, 4i64, 5i64},
 ///         tuples: (3i32, true, 'd')
@@ -97,40 +79,23 @@
 
 /// Function for converting Rust types into EDN Strings.
 /// For it to work, the type must implement the Serialize trait.
-<<<<<<< HEAD
-/// It is possible to implement the `Serialize` from `edn-derive` crate.
-=======
 /// Use `#[derive(Serialize)]` from `edn-derive` crate.
->>>>>>> 3cbf77e3
 ///
 /// Example:
 /// ```rust
 /// use std::collections::{BTreeMap, BTreeSet};
 /// use edn_derive::Serialize;
-<<<<<<< HEAD
-/// use edn_rs::{map, set};
-///
-/// #[derive(Debug, Serialize)]
-/// struct Edn {
-=======
 /// use edn_rs::{set, map, edn::Edn};
 ///
 /// #[derive(Debug, Serialize)]
 /// struct ExampleEdn {
->>>>>>> 3cbf77e3
 ///     map: BTreeMap<String, Vec<String>>,
 ///     set: BTreeSet<i64>,
 ///     tuples: (i32, bool, char),
 /// }
 ///
 /// fn main() {
-<<<<<<< HEAD
-///
-///     let edn = Edn {
-=======
-///     
 ///     let edn = ExampleEdn {
->>>>>>> 3cbf77e3
 ///         map: map!{"this is a key".to_string() => vec!["with".to_string(), "many".to_string(), "keys".to_string()]},
 ///         set: set!{3i64, 4i64, 5i64},
 ///         tuples: (3i32, true, 'd')
