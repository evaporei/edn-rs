# edn-rs
**Near Stable** no breaking changes expected.

Crate to parse and emit EDN [![Build Status](https://travis-ci.org/naomijub/edn-rs.svg?branch=master)](https://travis-ci.org/naomijub/edn-rs)
* **This lib does not make effort to conform the EDN received to EDN Spec.** The lib that generated this EDN should be responsible for this. For more information on Edn Spec please visit: https://github.com/edn-format/edn.

Current example usage in:
* [crate `transistor`](https://github.com/naomijub/transistor);
* [`atm-crux`](https://github.com/naomijub/atm-crux);
* [Rust/Clojure FFI. Deserialize Clojure Edn into Rust Struct](https://github.com/naomijub/JVM-rust-ffi/tree/master/clj-rs);

## Usage

`Cargo.toml`
```toml
[dependencies]
edn-rs = "0.16.7"
```

## Simple time-only benchmarks of `edn-rs` agains Clojure Edn
* Link to benchmarks implementation [here](https://github.com/naomijub/edn-duration-benchmark/blob/master/README.md)

| Method\Lang 	| Rust --release 	| Rust --debug 	| Clojure 	|
|-	|-	|-	|-	|
| parse string 	| 77.57µs 	| 266.479µs 	| 4.712235 milis 	|
| get-in/navigate (3 blocks)	| 4.224µs	| 22.861µs 	| 26.333 µs 	|
| Deserialize to struct 	| 110.358µs 	| 357.054µs 	| 4.712235 milis 	|
| parse with criterium | 11.348µs | - | 23.230µs|

## Quick reference

**Parse an EDN token** into a `Edn` with `edn!` macro:
```rust
use edn_rs::{
    edn, Edn, List
};

fn main() {
    let edn = edn!((sym 1.2 3 false :f nil 3/4));
    let expected = Edn::List(
        List::new(
            vec![
                Edn::Symbol("sym".to_string()),
                Edn::Double(1.2.into()),
                Edn::Int(3),
                Edn::Bool(false),
                Edn::Key(":f".to_string()),
                Edn::Nil,
                Edn::Rational("3/4".to_string())
            ]
        )
    );

    println!("{:?}", edn);
    assert_eq!(edn, expected);
}
```

**Parse an EDN String** with `Edn::from_str`:
```rust
use edn_rs::{
    set, map,
    Edn, Map, Vector, Set,
};
use std::str::FromStr;

fn main() -> Result<(), String> {
    let edn_str = "{:a \"2\" :b [true false] :c #{:A {:a :b} nil}}";
    // std::str::FromStr
    let edn: Edn = Edn::from_str(edn_str);

    assert_eq!(
        edn,
        Edn::Map(Map::new(
            map!{
                ":a".to_string() => Edn::Str("2".to_string()),
                ":b".to_string() => Edn::Vector(Vector::new(vec![Edn::Bool(true), Edn::Bool(false)])),
                ":c".to_string() => Edn::Set(Set::new(
                    set!{
                        Edn::Map(Map::new(map!{":a".to_string() => Edn::Key(":b".to_string())})),
                        Edn::Key(":A".to_string()),
                        Edn::Nil}))}
        ))
    );

    assert_eq!(edn[":b"][0], Edn::Bool(true));

    Ok(())
}
```

To navigate through `Edn` data you can just use `get` and `get_mut`:

```rust
use edn_rs::{
    edn,
    Edn, List, Map
};

fn main() {
    let edn = edn!((sym 1.2 3 {false :f nil 3/4}));

    println!("{:?}", edn);
    assert_eq!(edn[1], edn!(1.2));
    assert_eq!(edn[1], Edn::Double(1.2f64.into()));
    assert_eq!(edn[3]["false"], edn!(:f));
    assert_eq!(edn[3]["false"], Edn::Key(":f".to_string()));
}
```

**Serializes Rust Types into EDN with `edn-derive::Serialize`**
 ```rust
use std::collections::{BTreeMap, BTreeSet, HashMap, HashSet};
use edn_rs::{
<<<<<<< HEAD
     map, set, hmap, hset
=======
    map, set, hmap, hset
>>>>>>> 3cbf77e3
};
use edn_derive::Serialize;

#[derive(Debug, Clone, Serialize)]
<<<<<<< HEAD
struct Edn {
=======
struct ExampleEdn {
>>>>>>> 3cbf77e3
    btreemap: BTreeMap<String, Vec<String>>,
    btreeset: BTreeSet<i64>,
    hashmap: HashMap<String, Vec<String>>,
    hashset: HashSet<i64>,
    tuples: (i32, bool, char),
    nothing: (),
}

fn main() {
<<<<<<< HEAD
    
    let edn = Edn {
=======

    let edn = ExampleEdn {
>>>>>>> 3cbf77e3
        btreemap: map!{"this is a key".to_string() => vec!["with".to_string(), "many".to_string(), "keys".to_string()]},
        btreeset: set!{3i64, 4i64, 5i64},
        hashmap: hmap!{"this is a key".to_string() => vec!["with".to_string(), "many".to_string(), "keys".to_string()]},
        hashset: hset!{3i64},
        tuples: (3i32, true, 'd'),
        nothing: (),
    };

    println!("{}", edn_rs::to_string(edn));
    // { :btreemap {:this-is-a-key [\"with\", \"many\", \"keys\"]}, :btreeset #{3, 4, 5}, :hashmap {:this-is-a-key [\"with\", \"many\", \"keys\"]}, :hashset #{3}, :tuples (3, true, \\d), :nothing nil, }
}
```

**Deserializes Strings into Rust Types**:

> For now you have to implement the conversion yourself with the `Deserialize` trait. Soon you'll be able to have that implemented for you via `edn-derive` crate.
 ```rust
use edn_rs::{Deserialize, Edn, EdnError};

#[derive(Debug, PartialEq)]
struct Person {
    name: String,
    age: usize,
}

impl Deserialize for Person {
    fn deserialize(edn: &Edn) -> Result<Self, EdnError> {
        Ok(Self {
            name: edn_rs::from_edn(&edn[":name"])?,
            age: edn_rs::from_edn(&edn[":age"])?,
        })
    }
}

fn main() -> Result<(), EdnError> {
    let edn_str = "{:name \"rose\" :age 66}";
    let person: Person = edn_rs::from_str(edn_str)?;

    assert_eq!(
        person,
        Person {
            name: "rose".to_string(),
            age: 66,
        }
    );

    println!("{:?}", person);
    // Person { name: "rose", age: 66 }

    let bad_edn_str = "{:name \"rose\" :age \"some text\"}";
    let person: Result<Person, EdnError> = edn_rs::from_str(bad_edn_str);

    assert_eq!(
        person,
        Err(EdnError::Deserialize(
            "couldn't convert `some text` into `uint`".to_string()
        ))
    );

    Ok(())
}
```

**Deserializes Edn types into Rust Types**:

> For now you have to implement the conversion yourself with the `Deserialize` trait. Soon you'll be able to have that implemented for you via `edn-derive` crate.
 ```rust
use edn_rs::{map, Deserialize, Edn, EdnError, Map};

#[derive(Debug, PartialEq)]
struct Person {
    name: String,
    age: usize,
}

impl Deserialize for Person {
    fn deserialize(edn: &Edn) -> Result<Self, EdnError> {
        Ok(Self {
            name: edn_rs::from_edn(&edn[":name"])?,
            age: edn_rs::from_edn(&edn[":age"])?,
        })
    }
}

fn main() -> Result<(), EdnError> {
    let edn = Edn::Map(Map::new(map! {
        ":name".to_string() => Edn::Str("rose".to_string()),
        ":age".to_string() => Edn::UInt(66)
    }));
    let person: Person = edn_rs::from_edn(&edn)?;

    println!("{:?}", person);
    // Person { name: "rose", age: 66 }

    assert_eq!(
        person,
        Person {
            name: "rose".to_string(),
            age: 66,
        }
    );

    let bad_edn = Edn::Map(Map::new(map! {
        ":name".to_string() => Edn::Str("rose".to_string()),
        ":age".to_string() => Edn::Str("some text".to_string())
    }));
    let person: Result<Person, EdnError> = edn_rs::from_edn(&bad_edn);

    assert_eq!(
        person,
        Err(EdnError::Deserialize(
            "couldn't convert `\"some text\"` into `uint`".to_string()
        ))
    );

    Ok(())
}
```

**Emits EDN** format from a Json:
* This function requires feature `json` to be activated. To enable this feature add to your `Cargo.toml`  dependencies the following line `edn-rs = { version = 0.16.7", features = ["json"] }`.

 ```rust
use edn_rs::json_to_edn;

fn main() {
    let json = String::from(r#"{"hello": "world"}"#);
    let edn = String::from(r#"{:hello "world"}"#);

    println!("{:?}", json_to_edn(json.clone()));
    assert_eq!(edn, json_to_edn(json));

    let complex_json = String::from(r#"{
            "people": 
            [
                {
                    "name": "otavio",
                    "age": 22
                },
                {
                    "name": "Julia",
                    "age": 32.0
                }
            ],
            "country or origin": "Brazil",
            "queerentener": true,
            "brain": null
        }"#);

    println!("{:?}", json_to_edn(complex_json.clone()).replace("  ", "").replace("\n", " "));
    // "{ :people  [ { :name \"otavio\", :age 22 }, { :name \"Julia\", :age 32.0 } ], :country-or-origin \"Brazil\", :queerentener true, :brain nil }"
}
 ```

 **Emits a JSON** from type `edn_rs::Edn`.
 * The associated emthod is `to_json(&self)` and it requires feature `json` to be activated. To enable this feature add to your `Cargo.toml`  dependencies the following line `edn-rs = { version = 0.16.7", features = ["json"] }`.
 
```rust
use std::str::FromStr;
fn complex_json() {
    let edn = "{ 
        :people-list [ 
            { :first-name \"otavio\", :age 22 }, 
            { :first-name \"Julia\", :age 32.0 } 
        ], 
        :country-or-origin \"Brazil\", 
        :queerentener true, 
        :brain nil }";
    let parsed_edn : edn_rs::Edn = edn_rs::Edn::from_str(edn).unwrap();
    let actual_json = parsed_edn.to_json();
    let expected = String::from(
        "{\"brain\": null, 
          \"countryOrOrigin\": \"Brazil\", 
          \"peopleList\": [
              {\"age\": 22, \"firstName\": \"otavio\"}, 
              {\"age\": 32.0, \"firstName\": \"Julia\"}
            ], 
          \"queerentener\": true}",
    );
    assert_eq!(
        actual_json,
        expected
    );
}
```

**to_string/to_debug**

`to_debug` emits a Debug version of `Edn` type.
```rust
use edn_rs::edn::{Edn, Vector};

let edn = Edn::Vector(Vector::new(vec![Edn::Int(5), Edn::Int(6), Edn::Int(7)]));
let expected = "Vector(Vector([Int(5), Int(6), Int(7)]))";

assert_eq!(edn.to_debug(), expected);
```

`to_string` emits a valid edn.
```rust
use edn_rs::edn::{Edn, Vector};

let edn = Edn::Vector(Vector::new(vec![Edn::Int(5), Edn::Int(6), Edn::Int(7)]));
let expected = "[5, 6, 7, ]";

assert_eq!(edn.to_string(), expected);
```

Larger `to_string` example:
```rust
fn complex_ok() -> Result<(), EdnError> {
    use std::str::FromStr;
    let edn_str = "{ :list [{:name \"rose\" :age 66 :cool true}, {:name \"josh\" :age 33 :cool false}, {:name \"eva\" :age 296 :cool true}] }";

    let edn = Edn::from_str(edn_str)?;
    println!("{:?}", edn.to_string());
//    "{:list: [{:age 66, :cool true, :name \"rose\", }, {:age 33, :cool false, :name \"josh\", }, {:age 296, :cool true, :name \"eva\", }, ], }"

    Ok(())
}
```

## Using `async/await` with Edn type

Edn supports `futures` by using the feature `async`. To enable this feature add to your `Cargo.toml`  dependencies the following line `edn-rs = { version = 0.16.7", features = ["async"] }` and you can use futures as in the following example.

```rust
use edn_rs::{edn, Double, Edn, Vector};
use futures::prelude::*;
use futures::Future;
use tokio::prelude::*;

async fn foo() -> impl Future<Output = Edn> + Send {
    edn!([1 1.5 "hello" :key])
}

#[tokio::main]
async fn main() {
    let edn = foo().await.await;

    println!("{}", edn.to_string());
    assert_eq!(edn, edn!([1 1.5 "hello" :key]));

    assert_eq!(edn[1].to_float(), Some(1.5f64));
}
```

The objective of `foo` is to show that `Edn` can be wrapped with a `Future`. If you want to return an `Edn` from an `async` function just use:

```rust
async fn foo() -> Edn {
    edn!([1 1.5 "hello" :key])
}
```

## Edn-rs Current Features
- [x] Define `struct` to map EDN info `EdnNode`
- [x] Define EDN types, `EdnType`
    - [x] Edn Type into primitive: `Edn::Bool(true).into() -> true`. This was done by `to_float`, `to_bool`, `to_int`, `to_vec`.
    - [x] implement `futures::Future` trait to `Edn`
    - [x] `to_string()` for `Edn`.
    - [x] `to_debug()` for `Edn`.
- [x] Parse EDN data [`from_str`](https://docs.rs/edn-rs/0.16.7/edn_rs/deserialize/fn.from_str.html):
    - [x] nil `""`
    - [x] String `"\"string\""`
    - [x] Numbers `"324352"`, `"3442.234"`, `"3/4"`
    - [x] Keywords `:a`
    - [x] Symbol `sym-bol-s` with a maximum of 200 chars
    - [x] Vector `"[1 :2 \"d\"]"`
    - [x] List `"(1 :2 \"d\")"`
    - [x] Set `"#{1 2 3}"`
    - [x] Map `"{:a 1 :b 2 }"`
    - [x] Inst `#inst \"yyyy-mm-ddTHH:MM:ss\"`
    - [x] Nested structures `"{:a \"2\" :b [true false] :c #{:A {:a :b} nil}}"`
- [ ] Simple data structures in one another [`edn!`](https://docs.rs/edn-rs/0.16.7/edn_rs/macro.edn.html):
    - [x] Vec in Vec `"[1 2 [:3 \"4\"]]"`
    - [ ] Set in _Vec_ `"[1 2 #{:3 \"4\"}]"`
    - [x] List in List `"(1 2 (:3 \"4\"))"`
    - [x] List in Set `"'#{1 2 (:3 \"4\")}"`
    - [x] Maps in general `"{:a 2 :b {:3 \"4\"}}"`, `"{:a 2 :b [:3 \"4\"]}"`
    - [ ] Namespaced Maps `":abc{0 5 1 "hello"}`, unfortunately now this is misinterpreted as a keyword
- [x] Multiple simple data structures in one another (Map and Set in a vector)
- [x] Multi deepen data structures (Map in a Set in a List in a  Vec in a Vec)
- [x] Navigate through Edn Data 
    - [x] Navigate through Sets. DOne by `set_iter`
- [x] Json to Edn
    - [x] Json String to EDN String
    - [x] macro to process Structs and Enums to EDN
- [x] trait Deserialize EDN to Struct
- [x] trait Serialize struct to EDN

## `edn-derive`
`edn-derive` is a proc-macro crate to (De)serialize Edn values, currently it is **pre-alpha** and it can be found at [`crates.io`](https://crates.io/crates/edn-derive) or at [`github`](https://github.com/otaviopace/edn-derive).

### Usage
Just add to your `Cargo.toml` the following:

```toml
[dependencies]
edn-derive = "<version>"
edn-rs = "0.16.7"
```

### Examples

**Serialize**
```rust
use edn_derive::Serialize;

#[derive(Serialize)]
pub struct Person {
    name: String,
    age: usize,
}

fn main() {
    let person = Person {
        name: "joana".to_string(),
        age: 290000,
    };
    assert_eq!(
        edn_rs::to_string(person),
        "{ :name \"joana\", :age 290000, }"
    );
}
```

**Deserialization**
```rust
use edn_derive::Deserialize;
use edn_rs::EdnError;

// The `Debug` and `PartialEq` are only necessary because of `assert_eq`, you don't need them
#[derive(Deserialize, Debug, PartialEq)]
pub struct Person {
    name: String,
    age: usize,
}

fn main() -> Result<(), EdnError> {
    let edn_person = "{ :name \"joana\", :age 290000, }";

    let person: Person = edn_rs::from_str(edn_person)?;

    assert_eq!(
        person,
        Person {
            name: "joana".to_string(),
            age: 290000,
        }
    );

    Ok(())
}
```

### Current Features
- [x] `derive Serialize`
- [x] `edn_rs::to_string`
- [x] `derive Deserialize`
- [x] `let val: YourStruct = edn_rs::from_str(&str)`<|MERGE_RESOLUTION|>--- conflicted
+++ resolved
@@ -112,20 +112,12 @@
  ```rust
 use std::collections::{BTreeMap, BTreeSet, HashMap, HashSet};
 use edn_rs::{
-<<<<<<< HEAD
-     map, set, hmap, hset
-=======
     map, set, hmap, hset
->>>>>>> 3cbf77e3
 };
 use edn_derive::Serialize;
 
 #[derive(Debug, Clone, Serialize)]
-<<<<<<< HEAD
-struct Edn {
-=======
 struct ExampleEdn {
->>>>>>> 3cbf77e3
     btreemap: BTreeMap<String, Vec<String>>,
     btreeset: BTreeSet<i64>,
     hashmap: HashMap<String, Vec<String>>,
@@ -135,13 +127,7 @@
 }
 
 fn main() {
-<<<<<<< HEAD
-    
-    let edn = Edn {
-=======
-
     let edn = ExampleEdn {
->>>>>>> 3cbf77e3
         btreemap: map!{"this is a key".to_string() => vec!["with".to_string(), "many".to_string(), "keys".to_string()]},
         btreeset: set!{3i64, 4i64, 5i64},
         hashmap: hmap!{"this is a key".to_string() => vec!["with".to_string(), "many".to_string(), "keys".to_string()]},
