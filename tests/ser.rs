#[cfg(test)]
mod tests {
    use edn_derive::Serialize;
    use std::collections::{BTreeMap, BTreeSet, HashMap, HashSet};

<<<<<<< HEAD
=======
    use edn_derive::Serialize;
>>>>>>> 3cbf77e3
    use edn_rs::{hmap, hset, map, set};

    #[test]
    fn serializes_a_complex_structure() {
<<<<<<< HEAD
        #[derive(Debug, Clone, Serialize)]
=======
        #[derive(Serialize, Debug, Clone)]
>>>>>>> 3cbf77e3
        struct Example {
            btreemap: BTreeMap<String, Vec<String>>,
            btreeset: BTreeSet<i64>,
            hashmap: HashMap<String, Vec<String>>,
            hashset: HashSet<i64>,
            tuples: (i32, bool, char),
        }

        let edn = Example {
            btreemap: map! {"this is a key".to_string() => vec!["with".to_string(), "many".to_string(), "keys".to_string()]},
            btreeset: set! {3i64, 4i64, 5i64},
            hashmap: hmap! {"this is a key".to_string() => vec!["with".to_string(), "many".to_string(), "keys".to_string()]},
            hashset: hset! {3i64},
            tuples: (3i32, true, 'd'),
        };

        assert_eq!(edn_rs::to_string(edn), "{ :btreemap {:this-is-a-key [\"with\", \"many\", \"keys\"]}, :btreeset #{3, 4, 5}, :hashmap {:this-is-a-key [\"with\", \"many\", \"keys\"]}, :hashset #{3}, :tuples (3, true, \\d), }");
    }

    #[test]
    fn serializes_nested_structures() {
<<<<<<< HEAD
        #[derive(Debug, Clone, Serialize)]
=======
        #[derive(Serialize, Debug, Clone)]
>>>>>>> 3cbf77e3
        struct Foo {
            value: bool,
        }

<<<<<<< HEAD
        #[derive(Debug, Clone, Serialize)]
=======
        #[derive(Serialize, Debug, Clone)]
>>>>>>> 3cbf77e3
        struct Bar {
            value: String,
            foo_vec: Vec<Foo>,
        }

<<<<<<< HEAD
        #[derive(Debug, Clone, Serialize)]
=======
        #[derive(Serialize, Debug, Clone)]
>>>>>>> 3cbf77e3
        struct FooBar {
            value: f64,
            bar: Bar,
        }

        let edn = FooBar {
            value: 3.4,
            bar: Bar {
                value: "data".to_string(),
                foo_vec: vec![Foo { value: false }, Foo { value: true }],
            },
        };

        assert_eq!(edn_rs::to_string(edn), "{ :value 3.4, :bar { :value \"data\", :foo-vec [{ :value false, }, { :value true, }], }, }");
<<<<<<< HEAD
=======
    }
}

#[test]
fn pub_struct() {
    let edn = helper::Edn {
        val: 6i32,
        tuples: (3i32, true, 'd'),
    };

    assert_eq!(edn.val, 6i32);
    assert_eq!(edn.tuples, (3i32, true, 'd'));
}

mod helper {
    use edn_derive::Serialize;

    #[derive(Serialize, Debug, Clone)]
    pub struct Edn {
        pub val: i32,
        pub tuples: (i32, bool, char),
>>>>>>> 3cbf77e3
    }
}<|MERGE_RESOLUTION|>--- conflicted
+++ resolved
@@ -1,21 +1,12 @@
 #[cfg(test)]
 mod tests {
     use edn_derive::Serialize;
+    use edn_rs::{hmap, hset, map, set};
     use std::collections::{BTreeMap, BTreeSet, HashMap, HashSet};
-
-<<<<<<< HEAD
-=======
-    use edn_derive::Serialize;
->>>>>>> 3cbf77e3
-    use edn_rs::{hmap, hset, map, set};
 
     #[test]
     fn serializes_a_complex_structure() {
-<<<<<<< HEAD
-        #[derive(Debug, Clone, Serialize)]
-=======
         #[derive(Serialize, Debug, Clone)]
->>>>>>> 3cbf77e3
         struct Example {
             btreemap: BTreeMap<String, Vec<String>>,
             btreeset: BTreeSet<i64>,
@@ -37,30 +28,18 @@
 
     #[test]
     fn serializes_nested_structures() {
-<<<<<<< HEAD
-        #[derive(Debug, Clone, Serialize)]
-=======
         #[derive(Serialize, Debug, Clone)]
->>>>>>> 3cbf77e3
         struct Foo {
             value: bool,
         }
 
-<<<<<<< HEAD
-        #[derive(Debug, Clone, Serialize)]
-=======
         #[derive(Serialize, Debug, Clone)]
->>>>>>> 3cbf77e3
         struct Bar {
             value: String,
             foo_vec: Vec<Foo>,
         }
 
-<<<<<<< HEAD
-        #[derive(Debug, Clone, Serialize)]
-=======
         #[derive(Serialize, Debug, Clone)]
->>>>>>> 3cbf77e3
         struct FooBar {
             value: f64,
             bar: Bar,
@@ -75,8 +54,6 @@
         };
 
         assert_eq!(edn_rs::to_string(edn), "{ :value 3.4, :bar { :value \"data\", :foo-vec [{ :value false, }, { :value true, }], }, }");
-<<<<<<< HEAD
-=======
     }
 }
 
@@ -98,6 +75,5 @@
     pub struct Edn {
         pub val: i32,
         pub tuples: (i32, bool, char),
->>>>>>> 3cbf77e3
     }
 }